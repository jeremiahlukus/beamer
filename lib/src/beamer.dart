import 'package:flutter/widgets.dart';

import 'beam_page.dart';
import 'beam_location.dart';
import 'beamer_back_button_dispatcher.dart';
import 'beamer_router_delegate.dart';
import 'beamer_route_information_parser.dart';
import 'beamer_provider.dart';

/// Central place for creating, accessing and modifying a Router subtree.
class Beamer extends StatefulWidget {
  Beamer({
<<<<<<< HEAD
    Key? key,
    required this.routerDelegate,
    this.routeInformationParser,
    this.app,
  }) : super(key: key);

  /// Responsible for beaming, updating and rebuilding the page stack.
  final BeamerRouterDelegate routerDelegate;

  /// Parses the URI from browser into [BeamLocation] and vice versa.
  final BeamerRouteInformationParser? routeInformationParser;
=======
    Key key,
    @required this.beamLocations,
    this.routerDelegate,
  })  : assert(beamLocations != null),
        super(key: key);

  // TODO give this to delegate also, to enable beamToNamed later on
  /// [BeamLocation]s that this Beamer handles.
  final List<BeamLocation> beamLocations;
>>>>>>> 0596ea8c

  /// Responsible for beaming, updating and rebuilding the page stack.
  ///
<<<<<<< HEAD
  /// ```
  final Widget? app;
=======
  /// Normally, this never needs to be set
  /// unless extending [BeamerRouterDelegate] with custom implementation.
  final BeamerRouterDelegate routerDelegate;
>>>>>>> 0596ea8c

  /// Access Beamer's [routerDelegate].
  static BeamerRouterDelegate of(BuildContext context) {
    try {
      return Router.of(context).routerDelegate as BeamerRouterDelegate;
    } catch (e) {
<<<<<<< HEAD
      return context.findAncestorWidgetOfExactType<Beamer>()!.routerDelegate;
=======
      assert(BeamerProvider.of(context) != null,
          'There was no Router nor BeamerProvider in current context. If using MaterialApp.builder, wrap the MaterialApp.router in BeamerProvider to which you pass the same routerDelegate as to MaterialApp.router.');
      return BeamerProvider.of(context).routerDelegate;
>>>>>>> 0596ea8c
    }
  }

  @override
  State<StatefulWidget> createState() => BeamerState();
}

class BeamerState extends State<Beamer> {
  BeamerRouterDelegate _routerDelegate;

  BeamerRouterDelegate get routerDelegate => _routerDelegate;
  BeamLocation get currentLocation => _routerDelegate.currentLocation;

  @override
  void initState() {
    super.initState();
    _routerDelegate ??= widget.routerDelegate ??
        BeamerRouterDelegate(beamLocations: widget.beamLocations);
  }

  @override
  Widget build(BuildContext context) {
    return Router(
      routerDelegate: _routerDelegate,
      routeInformationParser: BeamerRouteInformationParser(),
      routeInformationProvider: PlatformRouteInformationProvider(
        initialRouteInformation: RouteInformation(
          location: currentLocation.uri.toString(),
        ),
      ),
      backButtonDispatcher: BeamerBackButtonDispatcher(delegate: _routerDelegate),
    );
  }
}

extension BeamerExtensions on BuildContext {
  /// See [BeamerRouterDelegate.beamTo]
  void beamTo(
    BeamLocation location, {
    bool beamBackOnPop = false,
    bool stacked = true,
  }) {
    Beamer.of(this).beamTo(
      location,
      beamBackOnPop: beamBackOnPop,
      stacked: stacked,
    );
  }

  /// See [BeamerRouterDelegate.beamToNamed]
  void beamToNamed(
    String uri, {
    Map<String, dynamic> data = const <String, dynamic>{},
    bool beamBackOnPop = false,
    bool stacked = true,
  }) {
    Beamer.of(this).beamToNamed(
      uri,
      data: data,
      beamBackOnPop: beamBackOnPop,
      stacked: stacked,
    );
  }

  /// See [BeamerRouterDelegate.beamBack]
  void beamBack() => Beamer.of(this).beamBack();

  /// See [BeamerRouterDelegate.updateCurrentLocation]
  void updateCurrentLocation({
    String pathBlueprint,
    Map<String, String> pathParameters = const <String, String>{},
    Map<String, String> queryParameters = const <String, String>{},
    Map<String, dynamic> data = const <String, dynamic>{},
    bool rewriteParameters = false,
    bool beamBackOnPop,
    bool stacked,
  }) {
    Beamer.of(this).updateCurrentLocation(
      pathBlueprint: pathBlueprint,
      pathParameters: pathParameters,
      queryParameters: queryParameters,
      data: data,
      rewriteParameters: rewriteParameters,
      beamBackOnPop: beamBackOnPop,
      stacked: stacked,
    );
  }

  /// See [BeamerRouterDelegate.currentLocation]
  BeamLocation get currentBeamLocation => Beamer.of(this).currentLocation;

  /// See [BeamerRouterDelegate.currentPages]
  List<BeamPage> get currentBeamPages => Beamer.of(this).currentPages;

  /// See [BeamerRouterDelegate.canBeamBack]
  bool get canBeamBack => Beamer.of(this).canBeamBack;

  /// See [BeamerRouterDelegate.beamBackLocation]
  BeamLocation get beamBackLocation => Beamer.of(this).beamBackLocation;
}<|MERGE_RESOLUTION|>--- conflicted
+++ resolved
@@ -10,21 +10,8 @@
 /// Central place for creating, accessing and modifying a Router subtree.
 class Beamer extends StatefulWidget {
   Beamer({
-<<<<<<< HEAD
     Key? key,
-    required this.routerDelegate,
-    this.routeInformationParser,
-    this.app,
-  }) : super(key: key);
-
-  /// Responsible for beaming, updating and rebuilding the page stack.
-  final BeamerRouterDelegate routerDelegate;
-
-  /// Parses the URI from browser into [BeamLocation] and vice versa.
-  final BeamerRouteInformationParser? routeInformationParser;
-=======
-    Key key,
-    @required this.beamLocations,
+    required this.beamLocations,
     this.routerDelegate,
   })  : assert(beamLocations != null),
         super(key: key);
@@ -32,31 +19,21 @@
   // TODO give this to delegate also, to enable beamToNamed later on
   /// [BeamLocation]s that this Beamer handles.
   final List<BeamLocation> beamLocations;
->>>>>>> 0596ea8c
 
   /// Responsible for beaming, updating and rebuilding the page stack.
   ///
-<<<<<<< HEAD
-  /// ```
-  final Widget? app;
-=======
   /// Normally, this never needs to be set
   /// unless extending [BeamerRouterDelegate] with custom implementation.
-  final BeamerRouterDelegate routerDelegate;
->>>>>>> 0596ea8c
+  final BeamerRouterDelegate? routerDelegate;
 
   /// Access Beamer's [routerDelegate].
   static BeamerRouterDelegate of(BuildContext context) {
     try {
       return Router.of(context).routerDelegate as BeamerRouterDelegate;
     } catch (e) {
-<<<<<<< HEAD
-      return context.findAncestorWidgetOfExactType<Beamer>()!.routerDelegate;
-=======
       assert(BeamerProvider.of(context) != null,
           'There was no Router nor BeamerProvider in current context. If using MaterialApp.builder, wrap the MaterialApp.router in BeamerProvider to which you pass the same routerDelegate as to MaterialApp.router.');
-      return BeamerProvider.of(context).routerDelegate;
->>>>>>> 0596ea8c
+      return BeamerProvider.of(context)!.routerDelegate;
     }
   }
 
@@ -65,10 +42,10 @@
 }
 
 class BeamerState extends State<Beamer> {
-  BeamerRouterDelegate _routerDelegate;
+  BeamerRouterDelegate? _routerDelegate;
 
-  BeamerRouterDelegate get routerDelegate => _routerDelegate;
-  BeamLocation get currentLocation => _routerDelegate.currentLocation;
+  BeamerRouterDelegate get routerDelegate => _routerDelegate!;
+  BeamLocation get currentLocation => _routerDelegate!.currentLocation;
 
   @override
   void initState() {
@@ -80,14 +57,15 @@
   @override
   Widget build(BuildContext context) {
     return Router(
-      routerDelegate: _routerDelegate,
+      routerDelegate: _routerDelegate!,
       routeInformationParser: BeamerRouteInformationParser(),
       routeInformationProvider: PlatformRouteInformationProvider(
         initialRouteInformation: RouteInformation(
           location: currentLocation.uri.toString(),
         ),
       ),
-      backButtonDispatcher: BeamerBackButtonDispatcher(delegate: _routerDelegate),
+      backButtonDispatcher:
+          BeamerBackButtonDispatcher(delegate: _routerDelegate!),
     );
   }
 }
@@ -126,13 +104,13 @@
 
   /// See [BeamerRouterDelegate.updateCurrentLocation]
   void updateCurrentLocation({
-    String pathBlueprint,
+    String? pathBlueprint,
     Map<String, String> pathParameters = const <String, String>{},
     Map<String, String> queryParameters = const <String, String>{},
     Map<String, dynamic> data = const <String, dynamic>{},
     bool rewriteParameters = false,
-    bool beamBackOnPop,
-    bool stacked,
+    bool? beamBackOnPop,
+    bool? stacked,
   }) {
     Beamer.of(this).updateCurrentLocation(
       pathBlueprint: pathBlueprint,
@@ -149,11 +127,11 @@
   BeamLocation get currentBeamLocation => Beamer.of(this).currentLocation;
 
   /// See [BeamerRouterDelegate.currentPages]
-  List<BeamPage> get currentBeamPages => Beamer.of(this).currentPages;
+  List<BeamPage> get currentBeamPages => Beamer.of(this).currentPages!;
 
   /// See [BeamerRouterDelegate.canBeamBack]
   bool get canBeamBack => Beamer.of(this).canBeamBack;
 
   /// See [BeamerRouterDelegate.beamBackLocation]
-  BeamLocation get beamBackLocation => Beamer.of(this).beamBackLocation;
+  BeamLocation get beamBackLocation => Beamer.of(this).beamBackLocation!;
 }