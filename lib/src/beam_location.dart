import 'package:beamer/beamer.dart';
import 'package:flutter/widgets.dart';

/// Configuration for a navigatable application region.
///
/// Extend this class to define your locations to which you can then `beamTo`.
abstract class BeamLocation {
  BeamLocation({
    String? pathBlueprint,
    Map<String, String>? pathParameters,
    Map<String, String>? queryParameters,
    Map<String, dynamic>? data,
    this.executeBefore,
  })  : pathSegments = pathBlueprint != null
            ? List.from(Uri.parse(pathBlueprint).pathSegments)
            : <String>[],
        pathParameters = pathParameters ?? <String, String>{},
        queryParameters = queryParameters ?? <String, String>{},
        data = data ?? <String, dynamic>{};

  /// Gives the ability to wrap the `navigator`.
  ///
  /// Mostly useful for providing something to the entire location,
  /// i.e. to all of the [pages].
  ///
  /// For example:
  ///
  /// ```dart
  /// @override
  /// Widget builder(BuildContext context, Widget navigator) {
  ///   return MyProvider<MyObject>(
  ///     create: (context) => MyObject(),
  ///     child: navigator,
  ///   );
  /// }
  /// ```
  Widget builder(BuildContext context, Widget navigator) => navigator;

  /// Represents the "form" of URI paths supported by this [BeamLocation].
  ///
  /// Optional path segments are denoted with ':xxx' and consequently
  /// `{'xxx': <real>}` will be put to [pathParameters] by
  /// [BeamerRouteInformationParser] upon receiving the real path from browser.
  ///
  /// Optional path segments can be used as a mean to pass data regardless of
  /// whether there is a browser.
  ///
  /// For example: '/books/:id'.
  List<String> get pathBlueprints;

  /// Creates and returns the list of pages to be built by the [Navigator]
  /// when this [BeamLocation] is beamed to or internally inferred.
  ///
  /// `context` can be useful while building the pages.
  /// It will also contain anything injected via [builder].
  List<BeamPage> pagesBuilder(BuildContext context);

  /// Guards that will be executing [check] when this gets beamed to.
  ///
  /// Checks will be executed in order; chain of responsibility pattern.
  /// When some guard returns `false`, location will not be accepted
  /// and stack of pages will be updated as is configured in [BeamGuard].
  ///
  /// Override this in your subclasses, if needed.
  List<BeamGuard> get guards => const <BeamGuard>[];

  /// Will be executed before [pages] are drawn onto screen.
  void Function()? executeBefore;

  List<String> pathSegments;

  String get pathBlueprint => '/' + pathSegments.join('/');

  /// Path parameters extracted from URI.
  ///
  /// For example, if [pathBlueprint] is '/books/:id',
  /// and incoming URI '/books/1', then [pathParameters] will be `{'id': '1'}`.
  Map<String, String> pathParameters;

  /// Query parameters extracted from URI.
  ///
  /// For example, if incoming URI '/books?title=stranger',
  /// then [queryParameters] will be `{'title': 'stranger'}`.
  Map<String, String> queryParameters;

  /// Used for passing any custom data to [BeamLocation].
  Map<String, dynamic> data;

  /// Complete URI of this [BeamLocation], with path and query parameters.
  Uri get uri => Uri.parse(_path + _query);

  late String _path;
  late String _query;

  /// Recreates the [uri] for this [BeamLocation]
  /// considering current value of [pathParameters] and [queryParameters].
  ///
  /// Calls [executeBefore] if defined.
  void prepare() {
    _makePath();
    _makeQuery();
    executeBefore?.call();
  }

  /// Update chosen parameters of [currentLocation], in a similar manner
  /// as with [BeamLocation] constructor.
  ///
  /// [pathParameters], [queryParameters] and [data] will be appended to
  /// [currentLocation]'s [pathParameters], [queryParameters] and [data]
  /// unless [rewriteParameters] is set to `true`, in which case
  /// [currentLocation]'s attributes will be set to provided values
  /// or their default values.
  void update({
<<<<<<< HEAD
    String? pathBlueprint,
=======
    String pathBlueprint,
>>>>>>> 0596ea8c
    Map<String, String> pathParameters = const <String, String>{},
    Map<String, String> queryParameters = const <String, String>{},
    Map<String, dynamic> data = const <String, dynamic>{},
    bool rewriteParameters = false,
  }) {
    if (pathBlueprint != null) {
      pathSegments = List.from(Uri.parse(pathBlueprint).pathSegments);
    }
    if (rewriteParameters) {
      this.pathParameters = Map.from(pathParameters);
    } else {
      pathParameters.forEach((key, value) {
        this.pathParameters[key] = value;
      });
    }
    if (rewriteParameters) {
      this.queryParameters = Map.from(queryParameters);
    } else {
      queryParameters.forEach((key, value) {
        this.queryParameters[key] = value;
      });
    }
    if (rewriteParameters) {
      this.data = Map.from(data);
    } else {
      data.forEach((key, value) {
        this.data[key] = value;
      });
    }
  }

  void _makeQuery() {
    final queryString = Uri(queryParameters: queryParameters).query;
    _query = queryString.isNotEmpty ? '?' + queryString : '';
  }

  void _makePath() {
    final realizedPathSegments = List.from(pathSegments);
    pathParameters.forEach((key, value) {
      var index = realizedPathSegments.indexWhere(
          (segment) => segment[0] == ':' && segment.substring(1) == key);
      if (index != -1) {
        realizedPathSegments[index] = value;
      }
    });
    _path = '/' + realizedPathSegments.join('/');
  }
}

class NotFound extends BeamLocation {
  NotFound({
    required String path,
  }) : super(pathBlueprint: path);

  @override
  List<BeamPage> pagesBuilder(BuildContext context) => [];

  @override
  List<String> get pathBlueprints => [''];
}<|MERGE_RESOLUTION|>--- conflicted
+++ resolved
@@ -53,7 +53,7 @@
   ///
   /// `context` can be useful while building the pages.
   /// It will also contain anything injected via [builder].
-  List<BeamPage> pagesBuilder(BuildContext context);
+  List<BeamPage> pagesBuilder(BuildContext? context);
 
   /// Guards that will be executing [check] when this gets beamed to.
   ///
@@ -111,11 +111,7 @@
   /// [currentLocation]'s attributes will be set to provided values
   /// or their default values.
   void update({
-<<<<<<< HEAD
     String? pathBlueprint,
-=======
-    String pathBlueprint,
->>>>>>> 0596ea8c
     Map<String, String> pathParameters = const <String, String>{},
     Map<String, String> queryParameters = const <String, String>{},
     Map<String, dynamic> data = const <String, dynamic>{},
@@ -171,7 +167,7 @@
   }) : super(pathBlueprint: path);
 
   @override
-  List<BeamPage> pagesBuilder(BuildContext context) => [];
+  List<BeamPage> pagesBuilder(BuildContext? context) => [];
 
   @override
   List<String> get pathBlueprints => [''];
