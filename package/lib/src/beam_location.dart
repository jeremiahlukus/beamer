--- conflicted
+++ resolved
@@ -7,25 +7,17 @@
 /// Extend this class to define your locations to which you can then `beamTo`.
 abstract class BeamLocation<T extends BeamState> extends ChangeNotifier {
   BeamLocation({
-<<<<<<< HEAD
     T? state,
-  }) : _state = state ?? (BeamState() as T);
+  }) {
+    if (state != null) _state = state;
+  }
 
-  /// A state of this location.
-  ///
-  /// Initially upon load will hold `uriBlueprint` and `pathParameters`.
   late T _state;
-=======
-    T state,
-  }) : _state = state;
-
-  T _state;
 
   /// A state of this location.
   ///
   /// Upon beaming, it will be populated by all necessary attributes.
   /// See [BeamState].
->>>>>>> 646e2bac
   T get state => _state;
   set state(T state) {
     _state = state..configure();
@@ -33,13 +25,9 @@
   }
 
   /// How to create state.
-<<<<<<< HEAD
-  T? createState(
-=======
   ///
   /// Override this if you have your custom state class extending [BeamState].
   T createState(
->>>>>>> 646e2bac
     List<String> pathBlueprintSegments,
     Map<String, String> pathParameters,
     Map<String, String> queryParameters,
