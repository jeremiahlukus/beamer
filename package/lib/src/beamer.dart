import 'package:beamer/beamer.dart';
import 'package:flutter/widgets.dart';

import 'beam_page.dart';
import 'beam_location.dart';
import 'beamer_back_button_dispatcher.dart';
import 'beamer_router_delegate.dart';
import 'beamer_provider.dart';

/// Central place for creating, accessing and modifying a Router subtree.
class Beamer extends StatefulWidget {
  Beamer({
    Key key,
<<<<<<< HEAD
    @required this.locationBuilder,
    this.routerDelegate,
  })  : assert(locationBuilder != null),
        super(key: key);

  /// [BeamLocation]s that this Beamer handles.
  final LocationBuilder locationBuilder;
=======
    @required this.routerDelegate,
  }) : super(key: key);
>>>>>>> 44355d10

  /// Responsible for beaming, updating and rebuilding the page stack.
  final BeamerRouterDelegate routerDelegate;

  /// Access Beamer's [routerDelegate].
  static BeamerRouterDelegate of(BuildContext context) {
    try {
      return Router.of(context).routerDelegate;
    } catch (e) {
      assert(BeamerProvider.of(context) != null,
          'There was no Router nor BeamerProvider in current context. If using MaterialApp.builder, wrap the MaterialApp.router in BeamerProvider to which you pass the same routerDelegate as to MaterialApp.router.');
      return BeamerProvider.of(context).routerDelegate;
    }
  }

  @override
  State<StatefulWidget> createState() => BeamerState();
}

class BeamerState extends State<Beamer> {
  BeamerRouterDelegate get routerDelegate => widget.routerDelegate;
  BeamLocation get currentLocation => widget.routerDelegate.currentLocation;

  @override
  void didChangeDependencies() {
    super.didChangeDependencies();
    try {
      widget.routerDelegate.navigationNotifier =
          (Router.of(context).routerDelegate as BeamerRouterDelegate)
              .navigationNotifier;
    } catch (e) {
      print(e);
    }
  }

  @override
  Widget build(BuildContext context) {
    return Router(
      routerDelegate: widget.routerDelegate,
      backButtonDispatcher:
          BeamerBackButtonDispatcher(delegate: widget.routerDelegate),
    );
  }
}

extension BeamerExtensions on BuildContext {
  /// See [BeamerRouterDelegate.beamTo]
  void beamTo(
    BeamLocation location, {
    bool beamBackOnPop = false,
    bool stacked = true,
    bool replaceCurrent = false,
  }) {
    Beamer.of(this).beamTo(
      location,
      beamBackOnPop: beamBackOnPop,
      stacked: stacked,
      replaceCurrent: replaceCurrent,
    );
  }

  /// See [BeamerRouterDelegate.beamToNamed]
  void beamToNamed(
    String uri, {
    Map<String, dynamic> data = const <String, dynamic>{},
    bool beamBackOnPop = false,
    bool stacked = true,
    bool replaceCurrent = false,
  }) {
    Beamer.of(this).beamToNamed(
      uri,
      data: data,
      beamBackOnPop: beamBackOnPop,
      stacked: stacked,
      replaceCurrent: replaceCurrent,
    );
  }

  /// See [BeamerRouterDelegate.beamBack]
  void beamBack() => Beamer.of(this).beamBack();

  /// See [BeamerRouterDelegate.currentLocation]
  BeamLocation get currentBeamLocation => Beamer.of(this).currentLocation;

  /// See [BeamerRouterDelegate.currentPages]
  List<BeamPage> get currentBeamPages => Beamer.of(this).currentPages;

  /// See [BeamerRouterDelegate.canBeamBack]
  bool get canBeamBack => Beamer.of(this).canBeamBack;

  /// See [BeamerRouterDelegate.beamBackLocation]
  BeamLocation get beamBackLocation => Beamer.of(this).beamBackLocation;
}<|MERGE_RESOLUTION|>--- conflicted
+++ resolved
@@ -11,18 +11,8 @@
 class Beamer extends StatefulWidget {
   Beamer({
     Key key,
-<<<<<<< HEAD
-    @required this.locationBuilder,
-    this.routerDelegate,
-  })  : assert(locationBuilder != null),
-        super(key: key);
-
-  /// [BeamLocation]s that this Beamer handles.
-  final LocationBuilder locationBuilder;
-=======
     @required this.routerDelegate,
   }) : super(key: key);
->>>>>>> 44355d10
 
   /// Responsible for beaming, updating and rebuilding the page stack.
   final BeamerRouterDelegate routerDelegate;
