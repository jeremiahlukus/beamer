--- conflicted
+++ resolved
@@ -52,13 +52,8 @@
   }
 
   void setPathFromUriNotifier() {
-<<<<<<< HEAD
-    if (_navigationNotifier!.uri != currentConfiguration) {
+    if (_navigationNotifier!.uri != _currentLocation.state.uri) {
       setNewRoutePath(_navigationNotifier!.uri);
-=======
-    if (_navigationNotifier.uri != _currentLocation.state.uri) {
-      setNewRoutePath(_navigationNotifier.uri);
->>>>>>> 95678ff9
     }
   }
 
@@ -233,7 +228,7 @@
   }
 
   @override
-  Uri get currentConfiguration =>
+  Uri? get currentConfiguration =>
       _navigationNotifier == null ? _currentLocation.state.uri : null;
 
   @override
