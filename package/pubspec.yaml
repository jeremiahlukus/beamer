name: beamer
description: A routing package that lets you navigate through guarded page stacks and URLs using the Router and Navigator's Pages API, aka "Navigator 2.0".
<<<<<<< HEAD
version: 1.0.0-pre.4.0
=======
version: 0.14.1
>>>>>>> 9dc2c726
homepage: https://github.com/slovnicki/beamer
repository: https://github.com/slovnicki/beamer

environment:
  sdk: ">=2.12.0 <3.0.0"
  flutter: ">=1.17.0"

dependencies:
  flutter:
    sdk: flutter
  flutter_web_plugins:
    sdk: flutter

dev_dependencies:
  flutter_lints: ^1.0.4
  flutter_test:
    sdk: flutter

# For information on the generic Dart part of this file, see the
# following page: https://dart.dev/tools/pub/pubspec

# The following section is specific to Flutter.
flutter:
  # To add assets to your package, add an assets section, like this:
  # assets:
  #   - images/a_dot_burr.jpeg
  #   - images/a_dot_ham.jpeg
  #
  # For details regarding assets in packages, see
  # https://flutter.dev/assets-and-images/#from-packages
  #
  # An image asset can refer to one or more resolution-specific "variants", see
  # https://flutter.dev/assets-and-images/#resolution-aware.
  # To add custom fonts to your package, add a fonts section here,
  # in this "flutter" section. Each entry in this list should have a
  # "family" key with the font family name, and a "fonts" key with a
  # list giving the asset and other descriptors for the font. For
  # example:
  # fonts:
  #   - family: Schyler
  #     fonts:
  #       - asset: fonts/Schyler-Regular.ttf
  #       - asset: fonts/Schyler-Italic.ttf
  #         style: italic
  #   - family: Trajan Pro
  #     fonts:
  #       - asset: fonts/TrajanPro.ttf
  #       - asset: fonts/TrajanPro_Bold.ttf
  #         weight: 700
  #
  # For details regarding fonts in packages, see
  # https://flutter.dev/custom-fonts/#from-packages<|MERGE_RESOLUTION|>--- conflicted
+++ resolved
@@ -1,10 +1,6 @@
 name: beamer
 description: A routing package that lets you navigate through guarded page stacks and URLs using the Router and Navigator's Pages API, aka "Navigator 2.0".
-<<<<<<< HEAD
-version: 1.0.0-pre.4.0
-=======
-version: 0.14.1
->>>>>>> 9dc2c726
+version: 1.0.0-pre.5.0
 homepage: https://github.com/slovnicki/beamer
 repository: https://github.com/slovnicki/beamer
 
